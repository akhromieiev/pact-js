# Pact JS

<!-- Please use absolute URLs for all links as the content of this page is synced to docs.pact.io -->

[![Build Status](https://github.com/pact-foundation/pact-js/workflows/Build,%20test,%20test%20all%20examples/badge.svg)](https://github.com/pact-foundation/pact-js/actions?query=workflow%3A%22Build%2C+test%2C+test+all+examples%22)
[![npm](https://img.shields.io/npm/v/@pact-foundation/pact.svg)](https://www.npmjs.com/package/@pact-foundation/pact)
![Release workflow](https://github.com/pact-foundation/pact-js/workflows/Release%20workflow/badge.svg?branch=feat%2Fv3.0.0)
[![Coverage Status](https://coveralls.io/repos/github/pact-foundation/pact-js/badge.svg?branch=master)](https://coveralls.io/github/pact-foundation/pact-js?branch=master)
[![Code Climate](https://codeclimate.com/github/pact-foundation/pact-js/badges/gpa.svg)](https://codeclimate.com/github/pact-foundation/pact-js)
[![Issue Count](https://codeclimate.com/github/pact-foundation/pact-js/badges/issue_count.svg)](https://codeclimate.com/github/pact-foundation/pact-js)
[![Known Vulnerabilities](https://snyk.io/test/github/pact-foundation/pact-js/badge.svg?targetFile=package.json)](https://snyk.io/test/github/pact-foundation/pact-js?targetFile=package.json)
[![license](https://img.shields.io/badge/license-MIT-green.svg)](https://github.com/pact-foundation/pact-js/blob/master/LICENSE)
[![slack](https://slack.pact.io/badge.svg)](https://slack.pact.io)

Implementation of the consumer driven contract library [Pact](https://docs.pact.io) for Javascript.

From the [Pact website](http://docs.pact.io/):

> The Pact family of frameworks provide support for [Consumer Driven Contracts](http://martinfowler.com/articles/consumerDrivenContracts.html) testing.

> A Contract is a collection of agreements between a client (Consumer) and an API (Provider) that describes the interactions that can take place between them.

> Consumer Driven Contracts is a pattern that drives the development of the Provider from its Consumers point of view.

> Pact is a testing tool that guarantees those Contracts are satisfied.

Read [Getting started with Pact] for more information for beginners.

<p align="center">
  <a href="https://asciinema.org/a/105793">
    <img width="880" src="https://raw.githubusercontent.com/pact-foundation/pact-js/master/.github/pact.svg?sanitize=true&t=1"></img>
  </a>
</p>

<!-- TOC -->

- [Pact JS](#pact-js)
  - [Installation](#installation)
    - [Do Not Track](#do-not-track)
  - [Which Library/Package should I use?](#which-librarypackage-should-i-use)
  - [Using Pact JS](#using-pact-js)
  - [HTTP API Testing](#http-api-testing)
    - [Consumer Side Testing](#consumer-side-testing)
      - [API](#api)
      - [Example](#example)
    - [Provider API Testing](#provider-api-testing)
      - [Verification Options](#verification-options)
      - [API with Provider States](#api-with-provider-states)
      - [Before and After Hooks](#before-and-after-hooks)
      - [Pending Pacts](#pending-pacts)
      - [WIP Pacts](#wip-pacts)
      - [Verifying multiple contracts with the same tag (e.g. for Mobile use cases)](#verifying-multiple-contracts-with-the-same-tag-eg-for-mobile-use-cases)
      - [Modify Requests Prior to Verification (Request Filters)](#modify-requests-prior-to-verification-request-filters)
      - [Lifecycle of a provider verification](#lifecycle-of-a-provider-verification)
    - [Publishing Pacts to a Broker](#publishing-pacts-to-a-broker)
      - [Pact publishing options](#pact-publishing-options)
      - [Publishing Verification Results to a Pact Broker](#publishing-verification-results-to-a-pact-broker)
  - [Asynchronous API Testing](#asynchronous-api-testing)
    - [Consumer](#consumer)
    - [Provider (Producer)](#provider-producer)
    - [Pact Broker Integration](#pact-broker-integration)
  - [Matching](#matching)
    - [Match common formats](#match-common-formats)
    - [Match based on type](#match-based-on-type)
    - [Match based on arrays](#match-based-on-arrays)
    - [Match by regular expression](#match-by-regular-expression)
  - [GraphQL API](#graphql-api)
  - [Tutorial (60 minutes)](#tutorial-60-minutes)
  - [Examples](#examples)
    - [HTTP APIs](#http-apis)
    - [Asynchronous APIs](#asynchronous-apis)
  - [Pact JS V3](#pact-js-v3)
    - [Using the V3 matching rules](#using-the-v3-matching-rules)
      - [Array contains matcher](#array-contains-matcher)
      - [Provider State Injected Values](#provider-state-injected-values)
    - [Using Pact with XML](#using-pact-with-xml)
    - [Verifying providers with VerifierV3](#verifying-providers-with-verifierv3)
      - [Request Filters](#request-filters)
      - [Provider state callbacks](#provider-state-callbacks)
    - [Debugging issues with Pact-JS V3](#debugging-issues-with-pact-js-v3)
  - [Troubleshooting / FAQs](#troubleshooting--faqs)
    - [Alpine + Docker](#alpine--docker)
    - [Parallel tests](#parallel-tests)
    - [Splitting tests across multiple files](#splitting-tests-across-multiple-files)
    - [Test fails when it should pass](#test-fails-when-it-should-pass)
    - [Test intermittent failures](#test-intermittent-failures)
    - [Re-run specific verification failures](#re-run-specific-verification-failures)
    - [Timeout](#timeout)
    - [Usage with Jest](#usage-with-jest)
    - [Usage with Angular](#usage-with-angular)
    - [Debugging](#debugging)
  - [Contributing](#contributing)
  - [Contact](#contact)

<!-- /TOC -->

## Installation

```
npm i -S @pact-foundation/pact@latest
```
Make sure the `ignore-scripts` option is disabled, pact uses npm scripts to download further dependencies.

### Do Not Track

In order to get better statistics as to who is using Pact, we have an anonymous tracking event that triggers when Pact installs for the first time. The only things we [track](https://github.com/pact-foundation/pact-js-core/blob/master/standalone/install.ts#L132-L143) are your type of OS, and the version information for the package being installed. No PII data is sent as part of this request. To respect your privacy, you can disable tracking by simply adding a 'do not track' flag within your package.json file or setting the environment variable `PACT_DO_NOT_TRACK=1`:

```json
{
	"name": "some-project",
	...
	"config": {
		"pact_do_not_track": true
	},
	...
}
```

See the [Changelog] for versions and their history.

## Which Library/Package should I use?

TL;DR - you almost always want Pact JS.

| Purpose                   | Library  | Comments                                                                                                            |
| ------------------------- | -------- | ------------------------------------------------------------------------------------------------------------------- |
| Synchronous / HTTP APIs   | Pact JS  |                                                                                                                     |
| Asynchronous APIs         | Pact JS  |                                                                                                                     |
| Node.js                   | Pact JS  |                                                                                                                     |
| Browser testing           | Pact Web | You probably still want Pact JS. See [Using Pact in non-Node environments](#using-pact-in-non-node-environments) \* |
| Isomorphic testing        | Pact Web | You probably still want Pact JS. See [Using Pact in non-Node environments](#using-pact-in-non-node-environments) \* |
| Publishing to Pact Broker | Pact JS  |                                                                                                                     |

\* The "I need to run it in the browser" question comes up occasionally. The question is this - for your JS code to be able to make a call to another API, is this dependent on browser-specific code? In most cases, people use tools like React/Angular which have libraries that work on the server and client side, in which case, these tests don't need to run in a browser and could instead be executed in a Node.js environment.

## Using Pact JS

Pact supports [synchronous request-response style HTTP interactions](#http-api-testing) and [asynchronous interactions](#asynchronous-api-testing) with JSON-formatted payloads.

## HTTP API Testing

### Consumer Side Testing

To use the library on your tests, add the pact dependency:

```javascript
const { Pact } = require("@pact-foundation/pact")
```

The `Pact` class provides the following high-level APIs, they are listed in the order in which they typically get called in the lifecycle of testing a consumer:

#### API

<details><summary>Consumer API</summary>

| API                 | Options                       | Returns   | Description                                                                                                                                                                                                                                                  |
| ------------------- | ----------------------------- | --------- | ------------------------------------------------------------------------------------------------------------------------------------------------------------------------------------------------------------------------------------------------------------ |
| `new Pact(options)` | See constructor options below | `Object`  | Creates a Mock Server test double of your Provider API. If you need multiple Providers for a scenario, you can create as many as these as you need.                                                                                                          |
| `setup()`           | n/a                           | `Promise` | Start the Mock Server and wait for it to be available. You would normally call this only once in a `beforeAll(...)` type clause                                                                                                                              |
| `addInteraction()`  | `Object`                      | `Promise` | Register an expectation on the Mock Server, which must be called by your test case(s). You can add multiple interactions per server, and each test would normally contain one or more of these. These will be validated and written to a pact if successful. |
| `verify()`          | n/a                           | `Promise` | Verifies that all interactions specified. This should be called once per test, to ensure your expectations were correct                                                                                                                                      |
| `finalize()`        | n/a                           | `Promise` | Records the interactions registered to the Mock Server into the pact file and shuts it down. You would normally call this only once in an `afterAll(...)` type clause.                                                                                       |

</details>

<details><summary>Constructor</summary>

| Parameter           | Required? | Type    | Description                                                                                              |
| ------------------- | --------- | ------- | -------------------------------------------------------------------------------------------------------- |
| `consumer`          | yes       | string  | The name of the consumer                                                                                 |
| `provider`          | yes       | string  | The name of the provider                                                                                 |
| `port`              | no        | number  | The port to run the mock service on, defaults to 1234                                                    |
| `host`              | no        | string  | The host to run the mock service, defaults to 127.0.0.1                                                  |
| `ssl`               | no        | boolean | SSL flag to identify the protocol to be used (default false, HTTP)                                       |
| `sslcert`           | no        | string  | Path to SSL certificate to serve on the mock service                                                     |
| `sslkey`            | no        | string  | Path to SSL key to serve on the mock service                                                             |
| `dir`               | no        | string  | Directory to output pact files                                                                           |
| `log`               | no        | string  | File to log to                                                                                           |
| `logLevel`          | no        | string  | Log level: one of 'trace', 'debug', 'info', 'error', 'fatal' or 'warn'                                   |
| `spec`              | no        | number  | Pact specification version (defaults to 2)                                                               |
| `cors`              | no        | boolean | Allow CORS OPTION requests to be accepted, defaults to false                                             |
| `pactfileWriteMode` | no        | string  | Control how the Pact files are written. Choices: 'overwrite' 'update' or 'none'. Defaults to 'overwrite' |

</details>

#### Example

The first step is to create a test for your API Consumer. The example below uses [Mocha](https://mochajs.org), and demonstrates the basic approach:

1.  Create the Pact object
1.  Start the Mock Provider that will stand in for your actual Provider
1.  Add the interactions you expect your consumer code to make when executing the tests
1.  Write your tests - the important thing here is that you test the outbound _collaborating_ function which calls the Provider, and not just issue raw http requests to the Provider. This ensures you are testing your actual running code, just like you would in any other unit test, and that the tests will always remain up to date with what your consumer is doing.
1.  Validate the expected interactions were made between your consumer and the Mock Service
1.  Generate the pact(s)

Check out the `examples` folder for examples with Karma Jasmine, Mocha and Jest. The example below is taken from the [integration spec](https://github.com/pact-foundation/pact-js/blob/master/src/pact.integration.spec.ts).

```javascript
const path = require("path")
const chai = require("chai")
const { Pact } = require("@pact-foundation/pact")
const chaiAsPromised = require("chai-as-promised")
const expect = chai.expect

chai.use(chaiAsPromised)

describe("Pact", () => {
  // (1) Create the Pact object to represent your provider
  const provider = new Pact({
    consumer: "TodoApp",
    provider: "TodoService",
    port: 1234,
    log: path.resolve(process.cwd(), "logs", "pact.log"),
    dir: path.resolve(process.cwd(), "pacts"),
    logLevel: "INFO",
  })

  // this is the response you expect from your Provider
  const EXPECTED_BODY = [
    {
      id: 1,
      name: "Project 1",
      due: "2016-02-11T09:46:56.023Z",
      tasks: [
        { id: 1, name: "Do the laundry", done: true },
        { id: 2, name: "Do the dishes", done: false },
        { id: 3, name: "Do the backyard", done: false },
        { id: 4, name: "Do nothing", done: false },
      ],
    },
  ]

  const todoApp = new TodoApp()

  context("when there are a list of projects", () => {
    describe("and there is a valid user session", () => {
      before(() =>
        provider
          // (2) Start the mock server
          .setup()
          // (3) add interactions to the Mock Server, as many as required
          .then(() =>
            provider.addInteraction({
              // The 'state' field specifies a "Provider State"
              state: "i have a list of projects",
              uponReceiving: "a request for projects",
              withRequest: {
                method: "GET",
                path: "/projects",
                headers: { Accept: "application/json" },
              },
              willRespondWith: {
                status: 200,
                headers: { "Content-Type": "application/json" },
                body: EXPECTED_BODY,
              },
            })
          )
      )
    })

    // (4) write your test(s)
    it("generates a list of TODOs for the main screen", async () => {
      const projects = await todoApp.getProjects() // <- this method would make the remote http call
      expect(projects).to.be.a("array")
      expect(projects).to.have.deep.property("projects[0].id", 1)
    })

    // (5) validate the interactions you've registered and expected occurred
    // this will throw an error if it fails telling you what went wrong
    // This should be performed once per interaction test
    afterEach(() => provider.verify())
  })

  // (6) write the pact file for this consumer-provider pair,
  // and shutdown the associated mock server.
  // You should do this only _once_ per Provider you are testing,
  // and after _all_ tests have run for that suite
  after(() => provider.finalize())
})
```

### Provider API Testing

<details><summary>Provider API</summary>

Once you have created Pacts for your Consumer, you need to validate those Pacts against your Provider. The Verifier object provides the following API for you to do so:

| API                |  Options  | Returns   | Description           |
| ------------------ | :-------: | --------- | --------------------- |
| `verifyProvider()` | See below | `Promise` | Start the Mock Server |

</details>

1.  Start your local Provider service.
1.  Optionally, instrument your API with ability to configure [provider states](https://github.com/pact-foundation/pact-provider-verifier/)
1.  Then run the Provider side verification step

```js
const { Verifier } = require('@pact-foundation/pact');
const opts = {
  ...
};

new Verifier(opts).verifyProvider().then(function () {
	// do something
});
```

#### Verification Options

<details><summary>Verification Options</summary>

| Parameter                   | Required? | Type                           | Description                                                                                                                                                                                        |
| --------------------------- | --------- | ------------------------------ | -------------------------------------------------------------------------------------------------------------------------------------------------------------------------------------------------- |
| `providerBaseUrl`           | true      | string                         | Running API provider host endpoint.                                                                                                                                                                |
| `pactBrokerUrl`             | false     | string                         | Base URL of the Pact Broker from which to retrieve the pacts. Required if `pactUrls` not given.                                                                                                    |
| `provider`                  | false     | string                         | Name of the provider if fetching from a Broker                                                                                                                                                     |
| `consumerVersionSelectors`  | false     | ConsumerVersionSelector\|array | Using [Selectors](https://docs.pact.io/pact_broker/advanced_topics/consumer_version_selectors/) is a way we specify which pacticipants and versions we want to use when configuring verifications. |
| `consumerVersionTag`        | false     | string\|array                  | Retrieve the latest pacts with given tag(s)                                                                                                                                                        |
| `providerVersionTag`        | false     | string\|array                  | Tag(s) to apply to the provider application                                                                                                                                                        |
| `includeWipPactsSince`      | false     | string                         | Includes pact marked as WIP since this date. String in the format %Y-%m-%d or %Y-%m-%dT%H:%M:%S.000%:z                                                                                             |
| `pactUrls`                  | false     | array                          | Array of local pact file paths or HTTP-based URLs. Required if _not_ using a Pact Broker.                                                                                                          |
| `providerStatesSetupUrl`    | false     | string                         | Deprecated (use URL to send PUT requests to setup a given provider state                                                                                                                           |
| `stateHandlers`             | false     | object                         | Map of "state" to a function that sets up a given provider state. See docs below for more information                                                                                              |
| `requestFilter`             | false     | function                       | Function that may be used to alter the incoming request or outgoing response from the verification process. See below for use.                                                                     |
| `beforeEach`                | false     | function                       | Function to execute prior to each interaction being validated                                                                                                                                      |
| `afterEach`                 | false     | function                       | Function to execute after each interaction has been validated                                                                                                                                      |
| `pactBrokerUsername`        | false     | string                         | Username for Pact Broker basic authentication                                                                                                                                                      |
| `pactBrokerPassword`        | false     | string                         | Password for Pact Broker basic authentication                                                                                                                                                      |
| `pactBrokerToken`           | false     | string                         | Bearer token for Pact Broker authentication                                                                                                                                                        |
| `publishVerificationResult` | false     | boolean                        | Publish verification result to Broker (_NOTE_: you should only enable this during CI builds)                                                                                                       |
| `customProviderHeaders`     | false     | array                          | Header(s) to add to provider state set up and pact verification                                                                                                                                    |  | `requests`. eg 'Authorization: Basic cGFjdDpwYWN0'. |
| `providerVersion`           | false     | string                         | Provider version, required to publish verification result to Broker. Optional otherwise.                                                                                                           |
| `enablePending`             | false     | boolean                        | Enable the [pending pacts](https://docs.pact.io/pending) feature.                                                                                                                                  |
| `timeout`                   | false     | number                         | The duration in ms we should wait to confirm verification process was successful. Defaults to 30000.                                                                                               |
| `format`                    | false     | string                         | What format the verification results are printed in. Options are `json`, `xml`, `progress` and `RspecJunitFormatter` (which is a synonym for `xml`)                                                |
| `verbose`                   | false     | boolean                        | Enables verbose output for underlying pact binary.                                                                                                                                                 |

</details>

To dynamically retrieve pacts from a Pact Broker for a provider, provide the broker URL, the name of the provider, and the consumer version tags that you want to verify:

```js
const opts = {
  pactBroker: "http://my-broker",
  provider: "Animal Profile Service",
  consumerVersionTag: ["master", "prod"],
}
```

To verify a pact at a specific URL (eg. when running a pact verification triggered by a 'contract content changed' webhook, or when verifying a pact from your local machine, or a network location that's not the Pact Broker, set just the `pactUrls`, eg:

```js
const opts = {
  pactUrls: [process.env.PACT_URL],
}
```

To publish the verification results back to the Pact Broker, you need to enable the 'publish' flag, set the provider version and optional provider version tags:

```js
const opts = {
  publishVerificationResult: true, //generally you'd do something like `process.env.CI === 'true'`
  providerVersion: "version", //recommended to be the git sha
  providerVersionTag: "tag", //optional, recommended to be the git branch
}
```

If your broker has a self signed certificate, set the environment variable `SSL_CERT_FILE` (or `SSL_CERT_DIR`) pointing to a copy of your certificate.

Read more about [Verifying Pacts](https://docs.pact.io/getting_started/verifying_pacts).

#### API with Provider States

If you have defined any `state`s in your consumer tests, the `Verifier` can put the provider into the right state prior to sending the request. For example, the provider can use the state to mock away certain database queries. To support this, set up a handler for each `state` using hooks on the `stateHandlers` property. Here is an example from our [e2e suite](https://github.com/pact-foundation/pact-js/blob/master/examples/e2e/test/provider.spec.js):

```js
const opts = {
  ...
  stateHandlers: {
    [null]: () => {
      // This is the "default" state handler, when no state is given
    }
    "Has no animals": () => {
      animalRepository.clear()
      return Promise.resolve(`Animals removed from the db`)
    },
    "Has some animals": () => {
      importData()
      return Promise.resolve(`Animals added to the db`)
    },
    "Has an animal with ID 1": () => {
      importData()
      return Promise.resolve(`Animals added to the db`)
    }
  }
}

return new Verifier(opts).verifyProvider().then(...)
```

As you can see, for each state ("Has no animals", ...), we configure the local datastore differently. If this option is not configured, the `Verifier` will ignore the provider states defined in the pact and log a warning.

Read more about [Provider States](https://docs.pact.io/getting_started/provider_states).

#### Before and After Hooks

Sometimes, it's useful to be able to do things before or after a test has run, such as reset a database, log a metric etc. A `beforeEach` hook runs on each verification before any other part of the Pact test lifecycle, and a `afterEach` hook runs as the last step before returning the verification result back to the test.

You can add them to your verification options as follows:

```js
const opts = {
  ...
  beforeEach: () => {
    console.log('I run before everything else')
  },

  afterEach: () => {
    console.log('I run after everything else has finished')
  }
}
```

If the hook errors, the test will fail. See the lifecycle of an interaction below.

#### Pending Pacts

_NOTE_: This feature is available on [Pactflow] by default, and requires [configuration](https://docs.pact.io/pact_broker/advanced_topics/wip_pacts) if using a self-hosted broker.

Pending pacts is a feature that allows consumers to publish new contracts or changes to existing contracts without breaking Provider's builds. It does so by flagging the contract as "unverified" in the Pact Broker the first time a contract is published. A Provider can then enable a behaviour (via `enablePending: true`) that will still perform a verification (and thus share the results back to the broker) but _not_ fail the verification step itself.

This enables safe introduction of new contracts into the system, without breaking Provider builds, whilst still providing feedback to Consumers as per before.

See the [docs](https://docs.pact.io/pending) and this [article](http://blog.pact.io/2020/02/24/how-we-have-fixed-the-biggest-problem-with-the-pact-workflow/) for more background.

#### WIP Pacts

_NOTE_: This feature is available on [Pactflow] by default, and requires [configuration](https://docs.pact.io/pact_broker/advanced_topics/wip_pacts) if using a self-hosted broker.

WIP Pacts builds upon pending pacts, enabling provider tests to pull in _any_ contracts applicable to the provider regardless of the `tag` it was given. This is useful, because often times consumers won't follow the exact same tagging convention and so their workflow would be interrupted. This feature enables any pacts determined to be "work in progress" to be verified by the Provider, without causing a build failure. You can enable this behaviour by specifying a valid timestamp for `includeWipPactsSince`. This sets the start window for which new WIP pacts will be pulled down for verification, regardless of the tag.

See the [docs](https://docs.pact.io/wip) and this [article](http://blog.pact.io/2020/02/24/introducing-wip-pacts/) for more background.

#### Verifying multiple contracts with the same tag (e.g. for Mobile use cases)

Tags may be used to indicate a particular version of an application has been deployed to an environment - e.g. `prod`, and are critical in configuring can-i-deploy checks for CI/CD pipelines. In the majority of cases, only one version of an application is deployed to an environment at a time. For example, an API and a Website are usually deployed in replacement of an existing system, and any transition period is quite short lived.

Mobile is an exception to this rule - it is common to have multiple versions of an application that are in "production" simultaneously. To support this workflow, we have a feature known as [consumer version selectors](https://docs.pact.io/pact_broker/advanced_topics/consumer_version_selectors/). Using selectors, we can verify that _all_ pacts with a given tag should be verified. The following selectors ask the broker to "find all pacts with tag 'prod' and the latest pact for 'master'":

```js
consumerVersionSelectors: [
  {
    tag: "prod",
    all: true,
  },
  {
    tag: "master",
    latest: true,
  },
]
```

_NOTE: Using the `all` flag requires you to ensure you delete any tags associated with application versions that are no longer in production (e.g. if decommissioned from the app store)_

#### Modify Requests Prior to Verification (Request Filters)

Sometimes you may need to add things to the requests that can't be persisted in a pact file. Examples of these are authentication tokens with a small life span. e.g. an OAuth bearer token: `Authorization: Bearer 0b79bab50daca910b000d4f1a2b675d604257e42`.

For these cases, we have two facilities that should be carefully used during verification:

1. the ability to specify custom headers to be sent during provider verification. The flag to achieve this is `customProviderHeaders`.
2. the ability to modify a request/response and modify the payload. The flag to achieve this is `requestFilter`.

**Example API with Authorization**

For example, to have an `Authorization` bearer token header sent as part of the verification request, set the `verifyProvider` options as per below:

```js
let token
const opts = {
  provider: 'Animal Profile Service',
  ...
  stateHandlers: {
    "is authenticated": () => {
      token = "1234"
      Promise.resolve(`Valid bearer token generated`)
    },
    "is not authenticated": () => {
      token = ""
      Promise.resolve(`Expired bearer token generated`)
    }
  },

  // this middleware is executed for each request, allowing `token` to change between invocations
  // it is common to pair this with `stateHandlers` as per above, that can set/expire the token
  // for different test cases
  requestFilter: (req, res, next) => {
    req.headers["Authorization"] = `Bearer: ${token}`
    next()
  },

  // This header will always be sent for each and every request, and can't be dynamic
  // (i.e. passing a variable instead of the bearer token)
  customProviderHeaders: ["Authorization: Bearer 1234"]
}

return new Verifier(opts).verifyProvider().then(...)
```

As you can see, this is your opportunity to modify\add to headers being sent to the Provider API, for example to create a valid time-bound token.

_Important Note_: You should only use this feature for things that can not be persisted in the pact file. By modifying the request, you are potentially modifying the contract from the consumer tests!

#### Lifecycle of a provider verification

For each _interaction_ in a pact file, the order of execution is as follows:

`BeforeEach` -> `State Handler` -> `Request Filter (request phase)` -> `Execute Provider Test` -> `Request Filter (response phase)` -> `AfterEach`

If any of the middleware or hooks fail, the tests will also fail.

### Publishing Pacts to a Broker

Sharing is caring - to simplify sharing Pacts between Consumers and Providers, we have created the [Pact Broker](https://pactflow.io).

The Broker:

- versions your contracts
- tells you which versions of your applications can be deployed safely together
- allows you to deploy your services independently
- provides API documentation of your applications that is guaranteed to be up-to date
- visualises the relationships between your services
- integrates with other systems, such as Slack or your CI server, via webhooks
- ...and much much [more](https://docs.pact.io/getting_started/sharing_pacts).

[Host your own](https://github.com/pact-foundation/pact_broker), or signup for a free hosted [Pact Broker](https://pactflow.io).

```js
const { Publisher } = require("@pact-foundation/pact")
const opts = {
   ...
};

new Publisher(opts)
  .publishPacts()
  .then(() => {
    // ...
  })
```

#### Pact publishing options

<details><summary>Publishing Options</summary>

| Parameter            | Required | Type             | Description                                                                                                                                                 |
| -------------------- | :------: | ---------------- | ----------------------------------------------------------------------------------------------------------------------------------------------------------- |
| `providerBaseUrl`    | `false`  | string           | Running API provider host endpoint.                                                                                                                         |
| `pactFilesOrDirs`    |  `true`  | array of strings | Array of local Pact files or directories containing pact files. Path must be absolute. Required.                                                            |
| `pactBroker`         |  `true`  | string           | The base URL of the Pact Broker. eg. https://test.pact.dius.com.au. Required.                                                                               |
| `pactBrokerToken`    | `false`  | string           | Bearer token for Pact Broker authentication. Optional. If using Pactflow, you likely need this option                                                       |
| `pactBrokerUsername` | `false`  | string           | Username for Pact Broker basic authentication. Optional. If using Pactflow, you most likely need to use `pactBrokerToken`                                   |
| `pactBrokerPassword` | `false`  | string           | Password for Pact Broker basic authentication. Optional. If using Pactflow, you most likely need to use `pactBrokerToken`                                   |
| `consumerVersion`    |  `true`  | string           | The consumer application version; e.g. '1.0.0-cac389f'. ([See more info on versioning](https://docs.pact.io/getting_started/versioning_in_the_pact_broker)) |
| `tags`               | `false`  | array of strings | Tag your pacts, often used with your branching, release or environment strategy e.g. ['prod', 'test']                                                       |

</details>

If your broker has a self signed certificate, set the environment variable `SSL_CERT_FILE` (or `SSL_CERT_DIR`) pointing to a copy of your certificate.

#### Publishing Verification Results to a Pact Broker

If you're using a Pact Broker (e.g. a hosted one at https://pactflow.io), you can
publish your verification results so that consumers can query if they are safe
to release.

It looks like this:

![screenshot of verification result](https://cloud.githubusercontent.com/assets/53900/25884085/2066d98e-3593-11e7-82af-3b41a20af8e5.png)

To publish the verification results back to the Pact Broker, you need to enable the 'publish' flag, set the provider version and optional provider version tags:

```js
const opts = {
  publishVerificationResult: true, //recommended to only publish from CI by setting the value to `process.env.CI === 'true'`
  providerVersion: "version", //recommended to be the git sha eg. process.env.MY_CI_COMMIT
  providerVersionTag: "tag", //optional, recommended to be the git branch eg. process.env.MY_CI_BRANCH
}
```

## Asynchronous API Testing

_Since version `v6.0.0` or later_

Modern distributed architectures are increasingly integrated in a decoupled, asynchronous fashion. Message queues such as ActiveMQ, RabbitMQ, SQS, Kafka and Kinesis are common, often integrated via small and frequent numbers of microservices (e.g. lambda.).

Furthermore, the web has things like WebSockets which involve bidirectional messaging.

Pact supports these use cases, by abstracting away the protocol and focussing on the messages passing between them.

For further reading and introduction into this topic, see this [article](https://dius.com.au/2017/09/22/contract-testing-serverless-and-asynchronous-applications/)
and our [asynchronous examples](#asynchronous-apis) for a more detailed overview of these concepts.

### Consumer

A Consumer is the system that will be reading a message from a queue or some other intermediary - like a DynamoDB table or S3 bucket -
and be able to handle it.

From a Pact testing point of view, Pact takes the place of the intermediary (MQ/broker etc.) and confirms whether or not the consumer is able to handle a request.

The following test creates a contract for a Dog API handler:

```js
const {
  MessageConsumerPact,
  synchronousBodyHandler,
} = require("@pact-foundation/pact")

// 1 Dog API Handler
const dogApiHandler = function(dog) {
  if (!dog.id && !dog.name && !dog.type) {
    throw new Error("missing fields")
  }

  // do some other things to dog...
  // e.g. dogRepository.save(dog)
  return
}

// 2 Pact Message Consumer
const messagePact = new MessageConsumerPact({
  consumer: "MyJSMessageConsumer",
  dir: path.resolve(process.cwd(), "pacts"),
  pactfileWriteMode: "update",
  provider: "MyJSMessageProvider",
})

describe("receive dog event", () => {
  it("accepts a valid dog", () => {
    // 3 Consumer expectations
    return (
      messagePact
        .given("some state")
        .expectsToReceive("a request for a dog")
        .withContent({
          id: like(1),
          name: like("rover"),
          type: term({ generate: "bulldog", matcher: "^(bulldog|sheepdog)$" }),
        })
        .withMetadata({
          "content-type": "application/json",
        })

        // 4 Verify consumers' ability to handle messages
        .verify(synchronousBodyHandler(dogApiHandler))
    )
  })
})
```

**Explanation**:

1.  The Dog API - a contrived API handler example. Expects a dog object and throws an `Error` if it can't handle it.
    - In most applications, some form of transactionality exists and communication with a MQ/broker happens.
    - It's important we separate out the protocol bits from the message handling bits, so that we can test that in isolation.
1.  Creates the MessageConsumer class
1.  Setup the expectations for the consumer - here we expect a `dog` object with three fields
1.  Pact will send the message to your message handler. If the handler returns a successful promise, the message is saved, otherwise the test fails. There are a few key things to consider:
    - The actual request body that Pact will send, will be contained within a [Message](https://github.com/pact-foundation/pact-js/tree/master/src/dsl/message.ts) object along with other context, so the body must be retrieved via `content` attribute.
    - All handlers to be tested must be of the shape `(m: Message) => Promise<any>` - that is, they must accept a `Message` and return a `Promise`. This is how we get around all of the various protocols, and will often require a lightweight adapter function to convert it.
    - In this case, we wrap the actual dogApiHandler with a convenience function `synchronousBodyHandler` provided by Pact, which Promisifies the handler and extracts the contents.

### Provider (Producer)

A Provider (Producer in messaging parlance) is the system that will be putting a message onto the queue.

As per the Consumer case, Pact takes the position of the intermediary (MQ/broker) and checks to see whether or not the Provider sends a message that matches the Consumer's expectations.

```js
const { MessageProviderPact } = require("@pact-foundation/pact")

// 1 Messaging integration client
const dogApiClient = {
  createDog: () => {
    return new Promise((resolve, reject) => {
      resolve({
        id: 1,
        name: "fido",
        type: "bulldog",
      })
    })
  },
}

describe("Message provider tests", () => {
  // 2 Pact setup
  const p = new MessageProviderPact({
    messageProviders: {
      "a request for a dog": () => dogApiClient.createDog(),
    },
    provider: "MyJSMessageProvider",
    providerVersion: "1.0.0",
    pactUrls: [
      path.resolve(
        process.cwd(),
        "pacts",
        "myjsmessageconsumer-myjsmessageprovider.json"
      ),
    ],
  })

  // 3 Verify the interactions
  describe("Dog API Client", () => {
    it("sends some dogs", () => {
      return p.verify()
    })
  })
})
```

**Explanation**:

1.  Our API client contains a single function `createDog` which is responsible for generating the message that will be sent to the consumer via some message queue
1.  We configure Pact to stand-in for the queue. The most important bit here is the `messageProviders` block
    - Similar to the Consumer tests, we map the various interactions that are going to be verified as denoted by their `description` field. In this case, `a request for a dog`, maps to the `createDog` handler. Notice how this matches the original Consumer test.
1.  We can now run the verification process. Pact will read all of the interactions specified by its consumer, and invoke each function that is responsible for generating that message.

### Pact Broker Integration

As per HTTP APIs, you can [publish contracts and verification results to a Broker](#publishing-pacts-to-a-broker).

## Matching

Matching makes your tests more expressive making your tests less brittle.

Rather than use hard-coded values which must then be present on the Provider side,
you can use regular expressions and type matches on objects and arrays to validate the
structure of your APIs.

_NOTE: Make sure to start the mock service via the `Pact` declaration with the option `specification: 2` to get access to these features._

### Match common formats

Often times, you find yourself having to re-write regular expressions for common formats. We've created a number of them for you to save you the time:

<details><summary>Matchers API</summary>

| method                      | description                                                                                                                 |
| --------------------------- | --------------------------------------------------------------------------------------------------------------------------- |
| `boolean`                   | Match a boolean value (using equality)                                                                                      |
| `string`                    | Match a string value                                                                                                        |
| `integer`                   | Will match all numbers that are integers (both ints and longs)                                                              |
| `decimal`                   | Will match all real numbers (floating point and decimal)                                                                    |
| `hexadecimal`               | Will match all hexadecimal encoded strings                                                                                  |
| `iso8601Date`               | Will match string containing basic ISO8601 dates (e.g. 2016-01-01)                                                          |
| `iso8601DateTime`           | Will match string containing ISO 8601 formatted dates (e.g. 2015-08-06T16:53:10+01:00)                                      |
| `iso8601DateTimeWithMillis` | Will match string containing ISO 8601 formatted dates, enforcing millisecond precision (e.g. 2015-08-06T16:53:10.123+01:00) |
| `rfc3339Timestamp`          | Will match a string containing an RFC3339 formatted timestapm (e.g. Mon, 31 Oct 2016 15:21:41 -0400)                        |
| `iso8601Time`               | Will match string containing times (e.g. T22:44:30.652Z)                                                                    |
| `ipv4Address`               | Will match string containing IP4 formatted address                                                                          |
| `ipv6Address`               | Will match string containing IP6 formatted address                                                                          |
| `uuid`                      | Will match strings containing UUIDs                                                                                         |
| `email`                     | Will match strings containing Email address                                                                                 |

</details>

### Match based on type

```javascript
const { like, string } = Matchers

provider.addInteraction({
  state: "Has some animals",
  uponReceiving: "a request for an animal",
  withRequest: {
    method: "GET",
    path: "/animals/1",
  },
  willRespondWith: {
    status: 200,
    headers: {
      "Content-Type": "application/json; charset=utf-8",
    },
    body: {
      id: 1,
      name: string("Billy"),
      address: like({
        street: "123 Smith St",
        suburb: "Smithsville",
        postcode: 7777,
      }),
    },
  },
})
```

Note that you can wrap a `like` around a single value or an object. When wrapped around an object, all values and child object values will be matched according to types, unless overridden by something more specific like a `term`.

[flexible-matching]: https://github.com/realestate-com-au/pact/wiki/Regular-expressions-and-type-matching-with-Pact

### Match based on arrays

Matching provides the ability to specify flexible length arrays. For example:

```javascript
pact.eachLike(obj, { min: 3 })
```

Where `obj` can be any javascript object, value or Pact.Match. It takes optional argument (`{ min: 3 }`) where min is greater than 0 and defaults to 1 if not provided.

Below is an example that uses all of the Pact Matchers.

```javascript
const { somethingLike: like, term, eachLike } = pact

const animalBodyExpectation = {
  id: 1,
  first_name: "Billy",
  last_name: "Goat",
  animal: "goat",
  age: 21,
  gender: term({
    matcher: "F|M",
    generate: "M",
  }),
  location: {
    description: "Melbourne Zoo",
    country: "Australia",
    post_code: 3000,
  },
  eligibility: {
    available: true,
    previously_married: false,
  },
  children: eachLike({ name: "Sally", age: 2 }),
}

// Define animal list payload, reusing existing object matcher
// Note that using eachLike ensure that all values are matched by type
const animalListExpectation = eachLike(animalBodyExpectation, {
  min: MIN_ANIMALS,
})

provider.addInteraction({
  state: "Has some animals",
  uponReceiving: "a request for all animals",
  withRequest: {
    method: "GET",
    path: "/animals/available",
  },
  willRespondWith: {
    status: 200,
    headers: {
      "Content-Type": "application/json; charset=utf-8",
    },
    body: animalListExpectation,
  },
})
```

### Match by regular expression

If none of the above matchers or formats work, you can write your own regex matcher.

The underlying mock service is written in Ruby, so the regular expression must be in a Ruby format, not a Javascript format.

```javascript
const { term } = pact

provider.addInteraction({
  state: "Has some animals",
  uponReceiving: "a request for an animal",
  withRequest: {
    method: "GET",
    path: "/animals/1",
  },
  willRespondWith: {
    status: 200,
    headers: {
      "Content-Type": "application/json; charset=utf-8",
    },
    body: {
      id: 100,
      name: "billy",
      gender: term({
        matcher: "F|M",
        generate: "F",
      }),
    },
  },
})
```

## GraphQL API

GraphQL is simply an abstraction over HTTP and may be tested via Pact. There are two wrapper APIs available for GraphQL specific testing: `GraphQLInteraction` and `ApolloGraphQLInteraction`.

These are both lightweight wrappers over the standard DSL in order to make GraphQL testing a bit nicer.

See the [history](https://github.com/pact-foundation/pact-js/issues/254#issuecomment-442185695), and below for an example.

## Tutorial (60 minutes)

Learn everything in Pact JS in 60 minutes: https://github.com/pact-foundation/pact-workshop-js.

The workshop takes you through all of the key concepts using a React consumer and an Express API.

## Examples

### HTTP APIs

- [Complete Example (Node env)](https://github.com/pact-foundation/pact-js/tree/master/examples/e2e)
- [Pact with AVA (Node env)](https://github.com/pact-foundation/pact-js/tree/master/examples/ava)
- [Pact with Jest (Node env)](https://github.com/pact-foundation/pact-js/tree/master/examples/jest)
- [Pact with TypeScript + Mocha](https://github.com/pact-foundation/pact-js/tree/master/examples/typescript)
- [Pact with Mocha](https://github.com/pact-foundation/pact-js/tree/master/examples/mocha)
- [Pact with GraphQL](https://github.com/pact-foundation/pact-js/tree/master/examples/graphql)
- [Pact with Karma + Jasmine](https://github.com/pact-foundation/pact-js/tree/master/examples/karma/jasmine)
- [Pact with Karma + Mocha](https://github.com/pact-foundation/pact-js/tree/master/examples/karma/mocha)
- [Pact with React + Jest](https://github.com/pact-foundation/pact-workshop-js)

### Asynchronous APIs

- [Asynchronous messages](https://github.com/pact-foundation/pact-js/tree/master/examples/messages)
- [Serverless](https://github.com/pact-foundation/pact-js/tree/master/examples/serverless)
## Pact JS V3

An initial beta version of Pact-JS with support for V3 specification features and XML matching has
been released. Current support is for Node 10, 12 and 14. Thanks to the folks at [Align Tech](https://www.aligntech.com/) for sponsoring this work.

To install it:

```console
npm i @pact-foundation/pact@beta
```

For examples on how to use it, see [examples/v3/e2e](https://github.com/pact-foundation/pact-js/tree/feat/v3.0.0/examples/v3/e2e) and [examples/v3/todo-consumer](https://github.com/pact-foundation/pact-js/tree/feat/v3.0.0/examples/v3/todo-consumer) in the `v3.0.0` branch.

<<<<<<< HEAD
=======
**NOTE: The API of this implementation is likely to change. See this [discussion](https://github.com/pact-foundation/pact-js/discussions/681) for more**

>>>>>>> 46bf6440
### Using the V3 matching rules

There are a number of new matchers that can be used, like `integer` and `timestamp`. There are defined in the `MatchersV3` class that needs to be used with `PactV3` DSL.

For example:

```javascript
const { PactV3, MatchersV3 } = require("@pact-foundation/pact/v3")
const {
  eachLike,
  atLeastLike,
  integer,
  timestamp,
  boolean,
  string,
  regex,
  like,
} = MatchersV3

const animalBodyExpectation = {
  id: integer(1),
  available_from: timestamp("yyyy-MM-dd'T'HH:mm:ss.SSSX"),
  first_name: string("Billy"),
  last_name: string("Goat"),
  animal: string("goat"),
  age: integer(21),
  gender: regex("F|M", "M"),
  location: {
    description: string("Melbourne Zoo"),
    country: string("Australia"),
    post_code: integer(3000),
  },
  eligibility: {
    available: boolean(true),
    previously_married: boolean(false),
  },
  interests: eachLike("walks in the garden/meadow"),
}
```

| Matcher                | Parameters                                         | Description                                                                                                                                                                                                                                                                                                                             |
| ---------------------- | -------------------------------------------------- | --------------------------------------------------------------------------------------------------------------------------------------------------------------------------------------------------------------------------------------------------------------------------------------------------------------------------------------- |
| `like`                 | template                                           | Applies the `type` matcher to value, which requires values to have the same type as the template                                                                                                                                                                                                                                        |
| `eachLike`             | template                                           | Applies the `type` matcher to each value in an array, ensuring they match the template. Note that this matcher does not validate the length of the array, and the items within it                                                                                                                                                       |
| `atLeastOneLike`       | template, count: number = 1                        | Behaves like the `eachLike` matcher, but also applies a minimum length validation of one on the length of the array. The optional `count` parameter controls the number of examples generated.                                                                                                                                          |
| `atLeastLike`          | template, min: number, count?: number              | Just like `atLeastOneLike`, but the minimum length is configurable.                                                                                                                                                                                                                                                                     |
| `atMostLike`           | template, max: number, count?: number              | Behaves like the `eachLike` matcher, but also applies a maximum length validation on the length of the array. The optional `count` parameter controls the number of examples generated.                                                                                                                                                 |
| `constrainedArrayLike` | template, min: number, max: number, count?: number | Behaves like the `eachLike` matcher, but also applies a minimum and maximum length validation on the length of the array. The optional `count` parameter controls the number of examples generated.                                                                                                                                     |
| `boolean`              | example: boolean                                   | Matches boolean values (true, false)                                                                                                                                                                                                                                                                                                    |
| `integer`              | example?: number                                   | Value that must be an integer (must be a number and have no decimal places). If the example value is omitted, a V3 Random number generator will be used.                                                                                                                                                                                |
| `decimal`              | example?: number                                   | Value that must be a decimal number (must be a number and have at least one digit in the decimal places). If the example value is omitted, a V3 Random number generator will be used.                                                                                                                                                   |
| `number`               | example?: number                                   | Value that must be a number. If the example value is omitted, a V3 Random number generator will be used.                                                                                                                                                                                                                                |
| `string`               | example: string                                    | Value that must be a string.                                                                                                                                                                                                                                                                                                            |
| `regex`                | pattern, example: string                           | Value that must match the given regular expression.                                                                                                                                                                                                                                                                                     |
| `equal`                | example                                            | Value that must be equal to the example. This is mainly used to reset the matching rules which cascade.                                                                                                                                                                                                                                 |
| `timestamp`            | format: string, example?: string                   | String value that must match the provided datetime format string. See [Java SimpleDateFormat](https://docs.oracle.com/javase/8/docs/api/java/text/SimpleDateFormat.html) for details on the format string. If the example value is omitted, a value will be generated using a Timestamp generator and the current system date and time. |
| `time`                 | format: string, example?: string                   | String value that must match the provided time format string. See [Java SimpleDateFormat](https://docs.oracle.com/javase/8/docs/api/java/text/SimpleDateFormat.html) for details on the format string. If the example value is omitted, a value will be generated using a Time generator and the current system time.                   |
| `date`                 | format: string, example?: string                   | String value that must match the provided date format string. See [Java SimpleDateFormat](https://docs.oracle.com/javase/8/docs/api/java/text/SimpleDateFormat.html) for details on the format string. If the example value is omitted, a value will be generated using a Date generator and the current system date.                   |
| `includes`             | value: string                                      | Value that must include the example value as a substring.                                                                                                                                                                                                                                                                               |
| `nullValue`            |                                                    | Value that must be null. This will only match the JSON Null value. For other content types, it will match if the attribute is missing.                                                                                                                                                                                                  |
|`arrayContaining`| variants... | Matches the items in an array against a number of variants. Matching is successful if each variant occurs once in the array. Variants may be objects containing matching rules. |
| `eachKeyLike` | key: string, template: any | Object where the keys itself is ignored, but the values must match a particular shape. Variants may be objects containing matching rules |
|`fromProviderState`| expression: string, exampleValue: string | Sets a type matcher and a provider state generator. See the section below. |

#### Array contains matcher

The array contains matcher function allows you to match the actual list against a list of required variants. These work
by matching each item against each of the variants, and the matching succeeds if each variant matches at least one item. Order of
items in the list is not important.

The variants can have a totally different structure, and can have their own matching rules to apply. For an example of how
these can be used to match a hypermedia format like Siren, see [Example Pact + Siren project](https://github.com/pactflow/example-siren).

| function | description |
|----------|-------------|
| `arrayContaining` | Matches the items in an array against a number of variants. Matching is successful if each variant occurs once in the array. Variants may be objects containing matching rules. |

```js
{
  "actions": arrayContaining(
    {
      "name": "update",
      "method": "PUT",
      "href": url("http://localhost:9000", ["orders", regex("\\d+", "1234")])
    },
    {
      "name": "delete",
      "method": "DELETE",
      "href": url("http://localhost:9000", ["orders", regex("\\d+", "1234")])
    }
  )
}
```

#### Provider State Injected Values

The `fromProviderState` matching function allows values to be generated based on values returned from the provider state callbacks. This should be used for the cases were database entries have auto-generated values and these values need to be used in the URLs or query parameters.

For an example, see [examples/v3/provider-state-injected](https://github.com/pact-foundation/pact-js/tree/feat/v3.0.0/examples/v3/provider-state-injected).

For this to work, in the consumer test we use the `fromProviderState` matching function which takes an expression and an example value. The example value will be used in the consumer test.

For example:

```js
  query: { accountNumber: fromProviderState("\${accountNumber}", "100") },
```

Then when the provider is verified, the provider state callback can return a map of values. These values will be used to generate the value using the expression supplied from the consumer test.

For example:

```js
      stateHandlers: {
        "Account Test001 exists": (setup, params) => {
          if (setup) {
            const account = new Account(0, 0, "Test001", params.accountRef, new AccountNumber(0), Date.now(), Date.now())
            const persistedAccount = accountRepository.save(account)
            return { accountNumber: persistedAccount.accountNumber.id }
          } else {
            return null
          }
        }
      },
```

**NOTE:** Async callbacks and returning promises from the provider state callbacks is not currently supported.

### Using Pact with XML

You can write both consumer and provider verification tests with XML requests or responses. For an example, see [examples/v3/todo-consumer/test/consumer.spec.js](https://github.com/pact-foundation/pact-js/blob/feat/v3.0.0/examples/v3/todo-consumer/test/consumer.spec.js).
There is an `XmlBuilder` class that provides a DSL to help construct XML bodies with matching rules and generators (NOTE that generators are not supported for XML at this time).

for example:

```javascript
body: new XmlBuilder("1.0", "UTF-8", "ns1:projects").build(el => {
  el.setAttributes({
    id: "1234",
    "xmlns:ns1": "http://some.namespace/and/more/stuff",
  })
  el.eachLike(
    "ns1:project",
    {
      id: integer(1),
      type: "activity",
      name: string("Project 1"),
      due: timestamp("yyyy-MM-dd'T'HH:mm:ss.SZ", "2016-02-11T09:46:56.023Z"),
    },
    project => {
      project.appendElement("ns1:tasks", {}, task => {
        task.eachLike(
          "ns1:task",
          {
            id: integer(1),
            name: string("Task 1"),
            done: boolean(true),
          },
          null,
          { examples: 5 }
        )
      })
    },
    { examples: 2 }
  )
})
```

### Verifying providers with VerifierV3

The `VerifierV3` class can verify your provider in a similar way to the existing one.

#### Verification Options with VerifierV3

<details><summary>Verification Options</summary>

| Parameter                   | Required? | Type                           | Description                                                                                                                                                                                        |
| --------------------------- | --------- | ------------------------------ | -------------------------------------------------------------------------------------------------------------------------------------------------------------------------------------------------- |
| `provider`                  | false     | string                         | Name of the provider if fetching from a Broker                                                                                                                                                     |
| `logLevel`                  | false     | string                         | not used, log level is set by [environment variable](#debugging-issues-with-pact-js-v3)                                                                                                            |
| `providerBaseUrl`           | true      | string                         | Running API provider host endpoint.                                                                                                                                                                |
| `pactUrls`                  | false     | array                          | Array of local pact file paths or HTTP-based URLs. Required if _not_ using a Pact Broker.                                                                                                          |
| `pactBrokerUrl`             | false     | string                         | Base URL of the Pact Broker from which to retrieve the pacts. Required if `pactUrls` not given.                                                                                                   |
| `providerStatesSetupUrl`    | false     | string                         | Deprecated (use URL to send PUT requests to setup a given provider state                                                                                                                           |
| `pactBrokerUsername`        | false     | string                         | Username for Pact Broker basic authentication                                                                                                                                                      |
| `pactBrokerPassword`        | false     | string                         | Password for Pact Broker basic authentication                                                                                                                                                      |
| `pactBrokerToken`           | false     | string                         | Bearer token for Pact Broker authentication                                                                                                                                                        |
| `callbackTimeout`           | false     | number                         | Timeout in milliseconds for request filters and provider state handlers to execute within                                                                                                          |
| `publishVerificationResult` | false     | boolean                        | Publish verification result to Broker (_NOTE_: you should only enable this during CI builds)                                                                                                       |
| `providerVersion`           | false     | string                         | Provider version, required to publish verification result to Broker. Optional otherwise.                                                                                                     |
| `requestFilter  `           | false     | RequestHandler                 |                                                                                                                                                                                                    |
| `stateHandlers`             | false     | object                         | Map of "state" to a function that sets up a given provider state. See docs [below](#provider-state-callbacks) for more information                                                                 |
| `consumerVersionTags`       | false     | string\|array                  | Retrieve the latest pacts with given tag(s)                                                                                                                                                        |
| `providerVersionTags`       | false     | string\|array                  | Tag(s) to apply to the provider application                                                                                                                                                        |
| `enablePending`             | false     | boolean                        | Enable the [pending pacts](https://docs.pact.io/pending) feature.                                                                                                                                  |
| `includeWipPactsSince`      | false     | string                         | Includes pact marked as WIP since this date. String in the format %Y-%m-%d or %Y-%m-%dT%H:%M:%S.000%:z                                                                                             |
| `disableSSLVerification`    | false     | boolean                        | Ignore invalid/self-signed SSL certificates                                                                                                                                                        |
</details>



#### Request Filters

Request filters now take a request object as a parameter, and need to return the mutated one.

```javascript
requestFilter: req => {
    req.headers["MY_SPECIAL_HEADER"] = "my special value"

    // e.g. ADD Bearer token
    req.headers["authorization"] = `Bearer ${token}`

    // Need to return the request back again
    return req
},
```

#### Provider state callbacks

Provider state callbacks have been updated to support parameters and return values. The first parameter is a boolean indicating whether it is a setup call
(run before the verification) or a tear down call (run afterwards). The second optional parameter is a key-value map of any parameters defined in the
pact file. Provider state callbacks can also return a map of key-value values. These are used with provider-state injected values (see the section on that above).

```javascript
stateHandlers: {
  "Has no animals": setup => {
    if (setup) {
      animalRepository.clear()
      return { description: `Animals removed to the db` }
    }
  },
  "Has some animals": setup => {
    if (setup) {
      importData()
      return {
        description: `Animals added to the db`,
        count: animalRepository.count(),
      }
    }
  },
  "Has an animal with ID": (setup, parameters) => {
    if (setup) {
      importData()
      animalRepository.first().id = parameters.id
      return {
        description: `Animal with ID ${parameters.id} added to the db`,
        id: parameters.id,
      }
    }
  },
```

**NOTE:** Async callbacks and returning promises from the provider state callbacks is not currently supported.

### Debugging issues with Pact-JS V3

You can change the log levels using the `LOG_LEVEL` environment variable.

## Troubleshooting / FAQs

If you are having issues, a good place to start is setting `logLevel: 'debug'` when configuring the `new Pact({...})` object. This will give you detailed in/out requests as far as Pact sees them during verification.

### Alpine + Docker

See https://docs.pact.io/docker/.

### Parallel tests

Pact tests are inherently stateful, as we need to keep track of the interactions on a per-test basis, to ensure each contract is validated in isolation from others. However, in larger test suites, this can result in slower test execution.

Modern testing frameworks like Ava and Jest support parallel execution out-of-the-box, which

The good news is, parallel test execution is possible, you need to ensure that:

1.  Before any test run invocation, you remove any existing pact files, to prevent invalid / stale interactions being left over from previous test runs
1.  Each test is fully self-contained, with its **own mock server** on its **own port**
1.  You set the option `pactfileWriteMode` to `"merge"`, instructing Pact to merge any pact documents with the same consumer and provider pairing at the end of all test runs.

When all of your tests have completed, the result is the union of the all of the interactions from each test case in the generated pact file.

See the following examples for working parallel tests:

- [Pact with AVA (Node env)](https://github.com/pact-foundation/pact-js/tree/master/examples/ava)
- [Pact with Mocha](https://github.com/pact-foundation/pact-js/tree/master/examples/mocha)

### Splitting tests across multiple files

Pact tests tend to be quite long, due to the need to be specific about request/response payloads. Often times it is nicer to be able to split your tests across multiple files for manageability.

You have a number of options to achieve this feat:

1.  Consider implementing the [Parallel tests](#parallel-tests) guidelines.

1.  Create a Pact test helper to orchestrate the setup and teardown of the mock service for multiple tests.

    In larger test bases, this can significantly reduce test suite time and the amount of code you have to manage.

    See this [example](https://github.com/tarciosaraiva/pact-melbjs/blob/master/helper.js) and this [issue](https://github.com/pact-foundation/pact-js/issues/11) for more.

1.  Set `pactfileWriteMode` to `merge` in the `Pact()` constructor

    This will allow you to have multiple independent tests for a given Consumer-Provider pair, without it clobbering previous interactions, thereby allowing you to incrementally build up or modify your pact files.

    This feature addresses the use case of "my pact suite takes bloody ages to run, so I just want to replace the interactions that have been run in this test execution" and requires careful management

    _NOTE_: If using this approach, you _must_ be careful to clear out existing pact files (e.g. `rm ./pacts/*.json`) before you run tests to ensure you don't have left over requests that are no longer relevant.

    See this [PR](https://github.com/pact-foundation/pact-js/pull/48) for background.

### Test fails when it should pass

TL;DR - you almost certainly have not properly handled (returned) a Promise.

We see this sort of thing all of the time:

```js
it("returns a successful thing", () => {
  executeApiCallThatIsAPromise()
    .then((response) => {
      expect(response.data).to.eq({...})
    })
    .then(() => {
      provider.verify()
    })
  })
```

There are several problems with this:

1. in the "returns a successful thing", the call to `executeApiCallThatIsAPromise()` is a function that returns a Promise, but is not returned by the function (`it` block) - this leaves a dangling, unhandled Promise. In your case it fails, but by the time it does the `it` block has already completed without problems - and returns a green result ✅.
1. In the `then` block, the call to `provider.verify()` is also not returned, and will suffer the same fate as (1)

_Side note_: Jasmine and other test frameworks may detect an unhandled promise rejection and report on it.

The correct code for the above is:

```js
it("returns a successful thing", () => {
  return executeApiCallThatIsAPromise() // <- explicit return here, you could also use the "async/await" syntax here
    .then((response) => {
      expect(response.data).to.eq({...})
    })
    .then(() => provider.verify()) // provider.verify() also returned
  })
```

### Test intermittent failures

See above - you probably have not returned a Promise when you should have.

### Re-run specific verification failures

If you prefix your test command (e.g. `npm t`) with the following environment variables, you can selectively run a specific interaction during provider verification.

| variable name          | description                                                                                            | comments    |
| ---------------------- | ------------------------------------------------------------------------------------------------------ | ----------- |
| PACT_DESCRIPTION       | select all tests that contain this string in its `description`(from the test output, or the pact file) |             |
| PACT_PROVIDER_STATE    | select all tests that contain this string in on of its `providerState`                                 |             |
| PACT_PROVIDER_NO_STATE | set to `TRUE` to select all tests what don't have any `providerState`                                  | only for V3 |

For the e2e example, let's assume we have the following failure:

```sh
3 interactions, 2 failures

Failed interactions:

* A request for all animals given Has some animals

* A request for an animal with id 1 given Has an animal with ID 1
```

If we wanted to target the second failure, we can extract the description and state as the bits before and after the word "given":

```sh
PACT_DESCRIPTION="A request for an animal with ID 1" PACT_PROVIDER_STATE="Has an animal with ID 1" npm t
```

### Timeout

Under the hood, Pact JS spins up a [Ruby Mock Service](https://github.com/pact-foundation/pact-mock-service-npm).
On some systems, this may take more than a few seconds to start. It is recommended
to review your unit testing timeout to ensure it has sufficient time to start the server.

See [here](http://stackoverflow.com/questions/42496401/all-pact-js-tests-are-failing-with-same-errors/42518752) for more details.

### Usage with Jest

Jest uses JSDOM under the hood which may cause issues with libraries making HTTP request.

You'll need to add the following snippet to your `package.json` to ensure it uses
the proper Node environment:

```js
"jest": {
  "testEnvironment": "node"
}
```

Also, [from Jest 20](https://facebook.github.io/jest/blog/2017/05/06/jest-20-delightful-testing-multi-project-runner.html), you can add the environment to the top of the test file as a comment. This will allow your pact test to run along side the rest of your JSDOM env tests.

```js
/**
 * @jest-environment node
 */
```

Jest also runs tests in parallel by default, which can be problematic with Pact which is stateful. See [parallel tests](#parallel-tests) to see how to make it run in parallel, or run Jest with the `--runInBand` [option](https://facebook.github.io/jest/docs/en/cli.html#runinband) to run them sequentially.

See [this issue](https://github.com/pact-foundation/pact-js/issues/10) for background,
and the Jest [example](https://github.com/pact-foundation/pact-js/blob/master/examples/jest/package.json#L10-L12) for a working example.

### Usage with Angular

You way want to consider using this starter schematic: https://github.com/niklas-wortmann/ngx-pact

Angular's HttpClient filters out many headers from the response object, this may cause issues when validating a response in tests.

You'll need to add the additional header `Access-Control-Expose-Headers`, this will allow specified headers to be passed to the response object. This can be done by declaring the header in the `willRespondWith` section of your interaction:

```js
"willRespondWith": {
  "headers": {
    "Access-Control-Expose-Headers": like("My-Header"),
    "My-Header": "..."
  },
  ...
}
```

See [this issue](https://github.com/angular/angular/issues/13554) for background.

### Debugging

If your standard tricks don't get you anywhere, setting the logLevel to `debug` and increasing the timeout doesn't help and you don't know where else to look, it could be that the binaries we use to do much of the Pact magic aren't starting as expected.

Try starting the mock service manually and seeing if it comes up. When submitting a bug report, it would be worth running these commands before hand as it will greatly help us:

```
./node_modules/.bin/pact-mock-service
```

...and also the verifier (it will whinge about missing params, but that means it works):

```
./node_modules/.bin/pact-provider-verifier
```

## Contributing

1.  Fork it
2.  Create your feature branch from the relevant tree (e.g. [v5] or [v6]) (`git checkout -b my-new-feature`)
3.  Commit your changes (`git commit -am 'Add some feature'`)
4.  Push to the branch (`git push origin my-new-feature`)
5.  Create new Pull Request

## Contact

Join us on [Slack](https://slack.pact.io)

<a href="https://slack.pact.io"><img src="https://slack.pact.io/badge.svg"></img></a>

or chat to us at

- Twitter: [@pact_up](https://twitter.com/pact_up)
- Stack Overflow: https://stackoverflow.com/questions/tagged/pact

[getting started with pact]: https://docs.pact.io/getting_started
[spec]: https://github.com/pact-foundation/pact-specification
[changelog]: https://github.com/pact-foundation/pact-js/blob/master/CHANGELOG.md
[pactflow]: https://pactflow.io<|MERGE_RESOLUTION|>--- conflicted
+++ resolved
@@ -75,6 +75,7 @@
       - [Provider State Injected Values](#provider-state-injected-values)
     - [Using Pact with XML](#using-pact-with-xml)
     - [Verifying providers with VerifierV3](#verifying-providers-with-verifierv3)
+      - [Verification Options with VerifierV3](#verification-options-with-verifierv3)
       - [Request Filters](#request-filters)
       - [Provider state callbacks](#provider-state-callbacks)
     - [Debugging issues with Pact-JS V3](#debugging-issues-with-pact-js-v3)
@@ -938,11 +939,8 @@
 
 For examples on how to use it, see [examples/v3/e2e](https://github.com/pact-foundation/pact-js/tree/feat/v3.0.0/examples/v3/e2e) and [examples/v3/todo-consumer](https://github.com/pact-foundation/pact-js/tree/feat/v3.0.0/examples/v3/todo-consumer) in the `v3.0.0` branch.
 
-<<<<<<< HEAD
-=======
 **NOTE: The API of this implementation is likely to change. See this [discussion](https://github.com/pact-foundation/pact-js/discussions/681) for more**
 
->>>>>>> 46bf6440
 ### Using the V3 matching rules
 
 There are a number of new matchers that can be used, like `integer` and `timestamp`. There are defined in the `MatchersV3` class that needs to be used with `PactV3` DSL.
