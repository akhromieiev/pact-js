--- conflicted
+++ resolved
@@ -2,13 +2,8 @@
 // It expects to receive a valid "dog" object
 // and returns a failed promise if not
 export function dogApiHandler(dog: any): void {
-<<<<<<< HEAD
-  if (!dog.id && !dog.name && !dog.type) {
-    throw new Error('missing fields');
-=======
   if (!dog.id || !dog.name || !dog.type) {
     throw new Error("missing fields")
->>>>>>> 46bf6440
   }
 
   // do some other things to dog...
