const path = require("path")
const chai = require("chai")
const chaiAsPromised = require("chai-as-promised")
const expect = chai.expect
<<<<<<< HEAD
const { Pact, Matchers, Publisher } = require("@pact-foundation/pact")
=======
const { Pact, Matchers } = require("@pact-foundation/pact")
const pact = require("@pact-foundation/pact")
>>>>>>> 88fffc02
const LOG_LEVEL = process.env.LOG_LEVEL || "WARN"

chai.use(chaiAsPromised)

describe("Pact", () => {
  const provider = new Pact({
    consumer: "Matching Service",
    provider: "Animal Profile Service",
    // port: 1234, // You can set the port explicitly here or dynamically (see setup() below)
    log: path.resolve(process.cwd(), "logs", "mockserver-integration.log"),
    dir: path.resolve(process.cwd(), "pacts"),
    logLevel: LOG_LEVEL,
    spec: 2,
  })

  // Alias flexible matchers for simplicity
  const { eachLike, like, term, iso8601DateTimeWithMillis } = Matchers

  // Animal we want to match :)
  const suitor = {
    id: 2,
    available_from: "2017-12-04T14:47:18.582Z",
    first_name: "Nanny",
    animal: "goat",
    last_name: "Doe",
    age: 27,
    gender: "F",
    location: {
      description: "Werribee Zoo",
      country: "Australia",
      post_code: 3000,
    },
    eligibility: {
      available: true,
      previously_married: true,
    },
    interests: ["walks in the garden/meadow", "parkour"],
  }

  const MIN_ANIMALS = 2

  // Define animal payload, with flexible matchers
  //
  // This makes the test much more resilient to changes in actual data.
  // Here we specify the 'shape' of the object that we care about.
  // It is also import here to not put in expectations for parts of the
  // API we don't care about
  const animalBodyExpectation = {
    id: like(1),
    available_from: iso8601DateTimeWithMillis(),
    first_name: like("Billy"),
    last_name: like("Goat"),
    animal: like("goat"),
    age: like(21),
    gender: term({
      matcher: "F|M",
      generate: "M",
    }),
    location: {
      description: like("Melbourne Zoo"),
      country: like("Australia"),
      post_code: like(3000),
    },
    eligibility: {
      available: like(true),
      previously_married: like(false),
    },
    interests: eachLike("walks in the garden/meadow"),
  }

  // Define animal list payload, reusing existing object matcher
  const animalListExpectation = eachLike(animalBodyExpectation, {
    min: MIN_ANIMALS,
  })

  // Setup a Mock Server before unit tests run.
  // This server acts as a Test Double for the real Provider API.
  // We then call addInteraction() for each test to configure the Mock Service
  // to act like the Provider
  // It also sets up expectations for what requests are to come, and will fail
  // if the calls are not seen.
  before(() =>
    provider.setup().then(opts => {
      // Get a dynamic port from the runtime
      process.env.API_HOST = `http://localhost:${opts.port}`
    })
  )

  // After each individual test (one or more interactions)
  // we validate that the correct request came through.
  // This ensures what we _expect_ from the provider, is actually
  // what we've asked for (and is what gets captured in the contract)
  afterEach(() => provider.verify())

  // Configure and import consumer API
  // Note that we update the API endpoint to point at the Mock Service
  const {
    createMateForDates,
    suggestion,
    getAnimalById,
  } = require("../consumer")

  // Verify service client works as expected.
  //
  // Note that we don't call the consumer API endpoints directly, but
  // use unit-style tests that test the collaborating function behaviour -
  // we want to test the function that is calling the external service.
  describe("when a call to list all animals from the Animal Service is made", () => {
    describe("and the user is not authenticated", () => {
      before(() =>
        provider.addInteraction({
          state: "is not authenticated",
          uponReceiving: "a request for all animals",
          withRequest: {
            method: "GET",
            path: "/animals/available",
          },
          willRespondWith: {
            status: 401,
          },
        })
      )

      it("returns a 401 unauthorized", () => {
        return expect(suggestion(suitor)).to.eventually.be.rejectedWith(
          "Unauthorized"
        )
      })
    })
    describe("and the user is authenticated", () => {
      describe("and there are animals in the database", () => {
        before(() =>
          provider.addInteraction({
            state: "Has some animals",
            uponReceiving: "a request for all animals",
            withRequest: {
              method: "GET",
              path: "/animals/available",
              headers: { Authorization: "Bearer token" },
            },
            willRespondWith: {
              status: 200,
              headers: {
                "Content-Type": "application/json; charset=utf-8",
              },
              body: animalListExpectation,
            },
          })
        )

        it("returns a list of animals", done => {
          const suggestedMates = suggestion(suitor)

          expect(suggestedMates).to.eventually.have.deep.property(
            "suggestions[0].score",
            94
          )
          expect(suggestedMates)
            .to.eventually.have.property("suggestions")
            .with.lengthOf(MIN_ANIMALS)
            .notify(done)
        })
      })
    })
  })

  describe("when a call to the Animal Service is made to retreive a single animal by ID", () => {
    describe("and there is an animal in the DB with ID 1", () => {
      before(() =>
        provider.addInteraction({
          state: "Has an animal with ID 1",
          uponReceiving: "a request for an animal with ID 1",
          withRequest: {
            method: "GET",
            path: term({ generate: "/animals/1", matcher: "/animals/[0-9]+" }),
            headers: { Authorization: "Bearer token" },
          },
          willRespondWith: {
            status: 200,
            headers: {
              "Content-Type": "application/json; charset=utf-8",
            },
            body: animalBodyExpectation,
          },
        })
      )

      it("returns the animal", done => {
        const suggestedMates = getAnimalById(11)

        expect(suggestedMates)
          .to.eventually.have.deep.property("id", 1)
          .notify(done)
      })
    })

    describe("and there no animals in the database", () => {
      before(() =>
        provider.addInteraction({
          state: "Has no animals",
          uponReceiving: "a request for an animal with ID 100",
          withRequest: {
            method: "GET",
            path: "/animals/100",
            headers: { Authorization: "Bearer token" },
          },
          willRespondWith: {
            status: 404,
          },
        })
      )

      it("returns a 404", done => {
        // uncomment below to test a failed verify
        // const suggestedMates = getAnimalById(123)
        const suggestedMates = getAnimalById(100)

        expect(suggestedMates)
          .to.eventually.be.a("null")
          .notify(done)
      })
    })
  })

  describe("when a call to the Animal Service is made to create a new mate", () => {
    before(() =>
      provider.addInteraction({
        uponReceiving: "a request to create a new mate",
        withRequest: {
          method: "POST",
          path: "/animals",
          body: like(suitor),
          headers: {
            "Content-Type": "application/json; charset=utf-8",
          },
        },
        willRespondWith: {
          status: 200,
          headers: {
            "Content-Type": "application/json; charset=utf-8",
          },
          body: like(suitor),
        },
      })
    )

    it("creates a new mate", done => {
      expect(createMateForDates(suitor)).to.eventually.be.fulfilled.notify(done)
    })
  })

  // Write pact files
  after(() => {
    return provider.finalize()
  })
})<|MERGE_RESOLUTION|>--- conflicted
+++ resolved
@@ -2,12 +2,7 @@
 const chai = require("chai")
 const chaiAsPromised = require("chai-as-promised")
 const expect = chai.expect
-<<<<<<< HEAD
-const { Pact, Matchers, Publisher } = require("@pact-foundation/pact")
-=======
 const { Pact, Matchers } = require("@pact-foundation/pact")
-const pact = require("@pact-foundation/pact")
->>>>>>> 88fffc02
 const LOG_LEVEL = process.env.LOG_LEVEL || "WARN"
 
 chai.use(chaiAsPromised)
