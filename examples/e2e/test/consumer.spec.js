--- conflicted
+++ resolved
@@ -2,32 +2,18 @@
 const chai = require("chai")
 const chaiAsPromised = require("chai-as-promised")
 const expect = chai.expect
-<<<<<<< HEAD
 const { Pact, Matchers } = require("../../../dist/pact")
-const MOCK_SERVER_PORT = 1234
 const LOG_LEVEL = process.env.LOG_LEVEL || "WARN"
-=======
-const { Pact, Matchers } = require('../../../dist/pact');
-const LOG_LEVEL = process.env.LOG_LEVEL || 'WARN'
->>>>>>> c583224d
 
 chai.use(chaiAsPromised)
 
 describe("Pact", () => {
   const provider = new Pact({
-<<<<<<< HEAD
     consumer: "Matching Service",
     provider: "Animal Profile Service",
-    port: MOCK_SERVER_PORT,
+    // port: 1234, // You can set the port explicitly here or dynamically (see setup() below)
     log: path.resolve(process.cwd(), "logs", "mockserver-integration.log"),
     dir: path.resolve(process.cwd(), "pacts"),
-=======
-    consumer: 'Matching Service',
-    provider: 'Animal Profile Service',
-    // port: 1234, // You can set the port explicitly here or dynamically (see setup() below)
-    log: path.resolve(process.cwd(), 'logs', 'mockserver-integration.log'),
-    dir: path.resolve(process.cwd(), 'pacts'),
->>>>>>> c583224d
     logLevel: LOG_LEVEL,
     spec: 2,
   })
@@ -98,10 +84,12 @@
   // to act like the Provider
   // It also sets up expectations for what requests are to come, and will fail
   // if the calls are not seen.
-  before(() => provider.setup().then(opts => {
-    // Get a dynamic port from the runtime
-    process.env.API_HOST = `http://localhost:${opts.port}`
-  }))
+  before(() =>
+    provider.setup().then(opts => {
+      // Get a dynamic port from the runtime
+      process.env.API_HOST = `http://localhost:${opts.port}`
+    })
+  )
 
   // After each individual test (one or more interactions)
   // we validate that the correct request came through.
