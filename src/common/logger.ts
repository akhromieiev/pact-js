<<<<<<< HEAD
import * as bunyan from "bunyan"
import { RequestOptions, ClientRequest, IncomingMessage } from "http"
const PrettyStream = require("bunyan-prettystream")
=======
const pino = require("pino")
>>>>>>> 8388776d
const pkg = require("./metadata")
const http = require("http")

const DEFAULT_LOG_LEVEL = "info"
const logLevel = (process.env.LOGLEVEL || DEFAULT_LOG_LEVEL).toLowerCase()
const pactLogFile = process.env.PACT_LOG_PATH

const destination = pactLogFile
  ? pino.destination(pactLogFile)
  : pino.destination(1)

const logOpts = {
  level: logLevel,
  prettyPrint: {
    messageFormat: `pact@${pkg.version}: {msg}`,
    translateTime: true,
  },
}

<<<<<<< HEAD
const logger = new Logger({
  name: `pact@${pkg.version}`,
  streams: [
    {
      level: (process.env.LOGLEVEL || "info") as bunyan.LogLevel,
      stream: prettyStdOut,
      type: "raw",
    },
  ],
})

export const traceHttpInteractions = () => {
  const originalRequest = http.request

  http.request = (options: RequestOptions, cb: any): ClientRequest => {
    const requestBodyChunks: Buffer[] = []
    const responseBodyChunks: Buffer[] = []

    const hijackedCalback = (res: any) => {
      logger.trace("outgoing request", {
        ...options,
        body: Buffer.concat(requestBodyChunks).toString("utf8"),
      })

      if (cb) {
        return cb(res)
      }
    }

    const clientRequest: ClientRequest = originalRequest(
      options,
      hijackedCalback
    )
    const oldWrite = clientRequest.write.bind(clientRequest)

    clientRequest.write = (chunk: any) => {
      requestBodyChunks.push(Buffer.from(chunk))
      return oldWrite(chunk)
    }

    clientRequest.on("response", (incoming: IncomingMessage) => {
      incoming.on("readable", () => {
        responseBodyChunks.push(Buffer.from(incoming.read()))
      })
      incoming.on("end", () => {
        logger.trace({
          body: Buffer.concat(responseBodyChunks).toString("utf8"),
          headers: incoming.headers,
          statusCode: incoming.statusCode,
        })
      })
    })

    return clientRequest
  }
}

=======
let logger = pino(logOpts, destination)

Object.defineProperties(logger, {
  level: {
    enumerable: true,
    value: (newLevel: string): void => {
      logger = pino(
        {
          ...logOpts,
          level: (newLevel || DEFAULT_LOG_LEVEL).toLowerCase(),
        },
        destination
      )
    },
  },
})

>>>>>>> 8388776d
export default logger<|MERGE_RESOLUTION|>--- conflicted
+++ resolved
@@ -1,11 +1,6 @@
-<<<<<<< HEAD
-import * as bunyan from "bunyan"
+import pino = require("pino")
+import pkg from "./metadata"
 import { RequestOptions, ClientRequest, IncomingMessage } from "http"
-const PrettyStream = require("bunyan-prettystream")
-=======
-const pino = require("pino")
->>>>>>> 8388776d
-const pkg = require("./metadata")
 const http = require("http")
 
 const DEFAULT_LOG_LEVEL = "info"
@@ -24,16 +19,21 @@
   },
 }
 
-<<<<<<< HEAD
-const logger = new Logger({
-  name: `pact@${pkg.version}`,
-  streams: [
-    {
-      level: (process.env.LOGLEVEL || "info") as bunyan.LogLevel,
-      stream: prettyStdOut,
-      type: "raw",
+let logger = pino(logOpts, destination)
+
+Object.defineProperties(logger, {
+  level: {
+    enumerable: true,
+    value: (newLevel: string): void => {
+      logger = pino(
+        {
+          ...logOpts,
+          level: (newLevel || DEFAULT_LOG_LEVEL).toLowerCase(),
+        },
+        destination
+      )
     },
-  ],
+  },
 })
 
 export const traceHttpInteractions = () => {
@@ -82,23 +82,4 @@
   }
 }
 
-=======
-let logger = pino(logOpts, destination)
-
-Object.defineProperties(logger, {
-  level: {
-    enumerable: true,
-    value: (newLevel: string): void => {
-      logger = pino(
-        {
-          ...logOpts,
-          level: (newLevel || DEFAULT_LOG_LEVEL).toLowerCase(),
-        },
-        destination
-      )
-    },
-  },
-})
-
->>>>>>> 8388776d
 export default logger